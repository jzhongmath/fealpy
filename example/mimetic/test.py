#!/usr/bin/python3
'''!    	
	@Author: wpx
	@File Name: test.py
	@Mail: wpx15673207315@gmail.com 
	@Created Time: 2024年01月15日 星期一 15时30分22秒
	@bref 
	@ref 
'''  
import numpy as np
from fealpy.mesh.triangle_mesh import TriangleMesh
from fealpy.mesh.polygon_mesh import PolygonMesh
from fealpy.functionspace.lagrange_fe_space import LagrangeFESpace
from fealpy.fem.scalar_mass_integrator import ScalarMassIntegrator
from fealpy.fem.bilinear_form import BilinearForm
from fealpy.fdm.mimetic_solver import Mimetic
import matplotlib.pyplot as plt
from scipy.sparse import csr_matrix
from fealpy.decorator import cartesian
from scipy.interpolate import griddata
from mumps import DMumpsContext
from scipy.sparse import csr_matrix
@cartesian
def source(p, index=None):
    x = p[...,0]
    y = p[...,1]
    val = 2*np.pi*np.pi*np.sin(np.pi*x) * np.sin(np.pi*y)
    #val = 5 * np.pi**2 *np.sin(2*np.pi*x) * np.sin(np.pi*y)
    return val


@cartesian
def solution(p, index=None):
    x = p[...,0]
    y = p[...,1]
    val = np.sin(np.pi*x) * np.sin(np.pi*y)
    #val = np.sin(2*np.pi*x) * np.sin(np.pi*y)
    return val

@cartesian
def Dirchlet(p, index=None):
    return solution(p)

@cartesian
def gradient_u(p, index=None):
    x = p[...,0]
    y = p[...,1]
    value = np.zeros_like(p)
    value[...,0] = np.pi*np.cos(np.pi*x)*np.sin(np.pi*y)
    value[...,1] = np.pi*np.sin(np.pi*x)*np.cos(np.pi*y)
    return value

@cartesian
def div_u(p, index=None):
    x = p[...,0]
    y = p[...,1]
    value0 = np.pi*np.cos(np.pi*x)*np.sin(np.pi*y)
    value1 = np.pi*np.sin(np.pi*x)*np.cos(np.pi*y)
    value = value0+value1
    return value

<<<<<<< HEAD
=======
node = np.array([[0.0, 0.0], [0.0, 0.5], [0.0, 1.0],
                 [0.5, 0.0], [0.5, 0.5], [0.5, 1.0],
                 [1.0, 0.0], [1.0, 0.5], [1.0, 1.0]], dtype=np.float64)

cell = np.array([0, 3, 4, 1, 3, 6, 7, 4, 1, 4, 5, 2, 4, 7, 8, 4, 8, 5], dtype=np.int_)
cellLocation = np.array([0, 4, 8, 12, 15, 18], dtype=np.int_)
#mesh = PolygonMesh(node=node, cell=cell, cellLocation=cellLocation)
>>>>>>> 15c6f2e0
n=10
mesh = PolygonMesh.from_unit_square(nx=n,ny=n)

solver = Mimetic(mesh)
EDdof = mesh.ds.boundary_edge_index()
div_operate = solver.div_operate()
M_c = solver.M_c()
M_f = solver.M_f()
print("M_f:", M_f.shape, "\n", M_f)
b = solver.source(source, EDdof, Dirchlet)
A10 = -M_c@div_operate
NC = mesh.number_of_cells()
A = np.bmat([[M_f, A10.T], [A10, np.zeros((NC,NC))]])

p = mesh.integral(solution,q=5,celltype=True)/mesh.entity_measure('cell')

x = np.linalg.solve(A,b)

ph = x[-NC:]
error = p-ph
print("最大误差是:", np.max(np.abs(error)))

#画图
cc = mesh.entity_barycenter(etype=2)
x = cc[:,0]
y = cc[:,1]
x, y = np.meshgrid(x, y)
z = griddata(cc, error, (x, y), method='linear')
# 创建图形
fig = plt.figure()
ax = fig.add_subplot(111, projection='3d')
# 绘制曲面图像
surf = ax.plot_surface(x, y, z, cmap='viridis', edgecolor='k')
fig.colorbar(surf)
plt.show()<|MERGE_RESOLUTION|>--- conflicted
+++ resolved
@@ -58,17 +58,6 @@
     value1 = np.pi*np.sin(np.pi*x)*np.cos(np.pi*y)
     value = value0+value1
     return value
-
-<<<<<<< HEAD
-=======
-node = np.array([[0.0, 0.0], [0.0, 0.5], [0.0, 1.0],
-                 [0.5, 0.0], [0.5, 0.5], [0.5, 1.0],
-                 [1.0, 0.0], [1.0, 0.5], [1.0, 1.0]], dtype=np.float64)
-
-cell = np.array([0, 3, 4, 1, 3, 6, 7, 4, 1, 4, 5, 2, 4, 7, 8, 4, 8, 5], dtype=np.int_)
-cellLocation = np.array([0, 4, 8, 12, 15, 18], dtype=np.int_)
-#mesh = PolygonMesh(node=node, cell=cell, cellLocation=cellLocation)
->>>>>>> 15c6f2e0
 n=10
 mesh = PolygonMesh.from_unit_square(nx=n,ny=n)
 
