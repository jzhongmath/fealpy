--- conflicted
+++ resolved
@@ -3,13 +3,8 @@
 
 import argparse
 import numpy as np
-<<<<<<< HEAD
 from fealpy.mesh import  UniformMesh2d
 from fealpy.timeintegratoralg import UniformTimeLine 
-=======
-from fealpy.mesh import StructureQuadMesh
-from fealpy.timeintegratoralg import UniformTimeLine
->>>>>>> 9691e404
 import matplotlib.pyplot as plt
 
 parser = argparse.ArgumentParser(description=
@@ -124,22 +119,8 @@
 c11 = (2 - sy0 * R * h) / (2 + sy0 * R * h)
 c12 = 2 / (2 + sy0 * R * h)
 
-<<<<<<< HEAD
 i, j = mesh.cell_location(p)
 print(i, j)
-=======
-def is_source(p):
-    x = p[..., 0]
-    y = p[..., 1]
-    idx = (x > 0) & (x < 0.1) & (y > 0.1) & (y < 0.5)
-    return idx
-
-bc = mesh.entity_barycenter('cell')
-flag = is_source(bc)
-idx = mesh.cell_location(bc[flag])
-i = idx // mesh.ds.ny
-j = idx % mesh.ds.ny
->>>>>>> 9691e404
 
 def init(axes):
     data = axes.imshow(Ez, cmap='jet', vmin=-0.5, vmax=0.5, extent=domain)
@@ -162,11 +143,7 @@
         Ez *= c11
         Ez += c12 * (Dz1 - Dz0)
 
-<<<<<<< HEAD
         Ez[i, j] = np.sin(2 * np.pi * n * (R / ND))
-=======
-        Ez[i+1, j+1] = np.sin(2 * np.pi * n * (R / ND))
->>>>>>> 9691e404
 
         Bx0[:] = Bx1
         By0[:] = By1
