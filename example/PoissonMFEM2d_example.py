#!/usr/bin/env python3
#

"""
混合元求解 Poisson 方程, 

.. math::
    -\Delta u = f

转化为

.. math::
    (\mathbf u, \mathbf v) - (p, \\nabla\cdot \mathbf v) &= - <p, \mathbf v\cdot n>_{\Gamma_D}
           - (\\nabla\cdot\mathbf u, w) &= - (f, w), w \in L^2(\Omega)

"""

import sys

import matplotlib.pyplot as plt

import numpy as np
from scipy.sparse import bmat
from scipy.sparse.linalg import spsolve

from fealpy.pde.poisson_2d import CosCosData
from fealpy.mesh import MeshFactory
from fealpy.decorator import cartesian, barycentric
from fealpy.functionspace import RaviartThomasFiniteElementSpace2d

from fealpy.solver import SaddlePointFastSolver


p = int(sys.argv[1]) # RT 空间的次数
n = int(sys.argv[2]) # 初始网格部分段数
maxit = int(sys.argv[3]) # 迭代求解次数


pde = CosCosData()  # pde 模型
box = pde.domain()  # 模型区域
mf = MeshFactory() # 网格工场

for i in range(maxit):
    mesh = mf.boxmesh2d(box, nx=n, ny=n, meshtype='tri')
    space = RaviartThomasFiniteElementSpace2d(mesh, p=p)

    udof = space.number_of_global_dofs()
    pdof = space.smspace.number_of_global_dofs()
    gdof = udof + pdof

    print("step ", i, " with number of dofs:", gdof)

    uh = space.function()
    ph = space.smspace.function()

    M = space.mass_matrix()
    B = -space.div_matrix()

    F0 = -space.set_neumann_bc(pde.dirichlet) # Poisson 的 D 氏边界变为 Neumann
    F1 = -space.smspace.source_vector(pde.source)

<<<<<<< HEAD
    AA = bmat([[A, -B], [-B.T, None]], format='csr')
    FF = np.r_['0', F0, F1]
    x = spsolve(AA, FF).reshape(-1)
    uh[:] = x[:udof]
    ph[:] = x[udof:]
    error0 = space.integralalg.error(cartesian(pde.flux), barycentric(uh), power=2)

    def f(bc):
        xx = mesh.bc_to_point(bc)
        return (pde.solution(xx) - ph(xx))**2
    error1 = space.integralalg.integral(f)
=======
    if True:
        solver = SaddlePointFastSolver((M, B, None), (F0, F1))
        uh[:], ph[:] = solver.solve()
    else:
        AA = bmat([[A, B], [B.T, None]], format='csr')
        FF = np.r_['0', F0, F1]
        x = spsolve(AA, FF).reshape(-1)
        uh[:] = x[:udof]
        ph[:] = x[udof:]
    error0 = space.integralalg.error(pde.flux, uh.value, power=2)
    error1 = space.integralalg.error(pde.solution, ph.value, power=2) 
>>>>>>> d78c3140
    print(error0, error1)

    n *= 2 # 加密网格 
<|MERGE_RESOLUTION|>--- conflicted
+++ resolved
@@ -59,31 +59,17 @@
     F0 = -space.set_neumann_bc(pde.dirichlet) # Poisson 的 D 氏边界变为 Neumann
     F1 = -space.smspace.source_vector(pde.source)
 
-<<<<<<< HEAD
-    AA = bmat([[A, -B], [-B.T, None]], format='csr')
-    FF = np.r_['0', F0, F1]
-    x = spsolve(AA, FF).reshape(-1)
-    uh[:] = x[:udof]
-    ph[:] = x[udof:]
-    error0 = space.integralalg.error(cartesian(pde.flux), barycentric(uh), power=2)
-
-    def f(bc):
-        xx = mesh.bc_to_point(bc)
-        return (pde.solution(xx) - ph(xx))**2
-    error1 = space.integralalg.integral(f)
-=======
     if True:
         solver = SaddlePointFastSolver((M, B, None), (F0, F1))
         uh[:], ph[:] = solver.solve()
     else:
-        AA = bmat([[A, B], [B.T, None]], format='csr')
+        AA = bmat([[M, B], [B.T, None]], format='csr')
         FF = np.r_['0', F0, F1]
         x = spsolve(AA, FF).reshape(-1)
         uh[:] = x[:udof]
         ph[:] = x[udof:]
     error0 = space.integralalg.error(pde.flux, uh.value, power=2)
     error1 = space.integralalg.error(pde.solution, ph.value, power=2) 
->>>>>>> d78c3140
     print(error0, error1)
 
     n *= 2 # 加密网格 
