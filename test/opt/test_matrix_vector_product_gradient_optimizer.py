import numpy as np
from scipy.sparse.linalg import LinearOperator, cg
from scipy.sparse import csr_matrix
import pytest
from fealpy.mesh import TriangleMesh
from fealpy.opt import Problem,MatrixVectorProductGradientOptimizer

class TriMeshProblem(Problem):
    def __init__(self,mesh:TriangleMesh):
        self.mesh = mesh
        node = mesh.entity('node')
        self.isBdNode = mesh.ds.boundary_node_flag()

        super().__init__(node[~self.isBdNode, :].T.flat, self.quality)

    def quality(self, x):
        GD = self.mesh.geo_dimension()
        node0 = self.mesh.entity('node')
        node = np.full_like(node0, 0.0)

        node[self.isBdNode, :] = node0[self.isBdNode, :]
        node[~self.isBdNode, :].T.flat[:] = x

        cell = self.mesh.entity('cell')
        NC = self.mesh.number_of_cells() 
        localEdge = self.mesh.ds.local_edge()
        v = [node[cell[:,j],:] - node[cell[:,i],:] for i,j in localEdge]
        l2 = np.zeros((NC, 3))
        for i in range(3):
            l2[:, i] = np.sum(v[i]**2, axis=1)
        l = np.sqrt(l2)
        p = l.sum(axis=1)
        q = l.prod(axis=1)
        area = np.cross(v[2], -v[1])/2
        quality = p*q/(16*area**2)

        A, B = self.grad_matrix(node=node)

        gradp = np.full_like(x, 0.0).reshape(GD, -1)
        gradp[0, :] = (A@node[:, 0] + B@node[:, 1])[~self.isBdNode]
        gradp[1, :] = (B.T@node[:, 0] + A@node[:, 1])[~self.isBdNode]
        return np.mean(quality), gradp.flat

    def grad_matrix(self, node=None):
        NC = self.mesh.number_of_cells()
        NN = self.mesh.number_of_nodes()
        if node is None:
            node = self.mesh.entity('node')
        cell = self.mesh.entity('cell')


        idxi = cell[:, 0]
        idxj = cell[:, 1] 
        idxk = cell[:, 2] 

        v0 = node[idxk] - node[idxj]
        v1 = node[idxi] - node[idxk]
        v2 = node[idxj] - node[idxi]

        area = 0.5*(-v2[:, [0]]*v1[:, [1]] + v2[:, [1]]*v1[:, [0]])
        l2 = np.zeros((NC, 3), dtype=np.float64)
        l2[:, 0] = np.sum(v0**2, axis=1)
        l2[:, 1] = np.sum(v1**2, axis=1)
        l2[:, 2] = np.sum(v2**2, axis=1)
        l = np.sqrt(l2)
        p = l.sum(axis=1, keepdims=True)
        q = l.prod(axis=1, keepdims=True)
        mu = p*q/(16*area**2)
        c = mu*(1/(p*l) + 1/l2)
        val = np.concatenate((
            c[:, [1, 2]].sum(axis=1), -c[:, 2], -c[:, 1],
            -c[:, 2], c[:, [0, 2]].sum(axis=1), -c[:, 0],
            -c[:, 1], -c[:, 0], c[:, [0, 1]].sum(axis=1)))
        I = np.concatenate((
            idxi, idxi, idxi,
            idxj, idxj, idxj,
            idxk, idxk, idxk))
        J = np.concatenate((idxi, idxj, idxk))
        J = np.concatenate((J, J, J))
        A = csr_matrix((val, (I, J)), shape=(NN, NN))

        cn = mu/area
        cn.shape = (cn.shape[0],)
        val = np.concatenate((-cn, cn, cn, -cn, -cn, cn))
        I = np.concatenate((idxi, idxi, idxj, idxj, idxk, idxk))
        J = np.concatenate((idxj, idxk, idxi, idxk, idxi, idxj))
        B = csr_matrix((val, (I, J)), shape=(NN, NN))
        return (A, B)


    def block_jacobi_preconditioner(self, x):
        isBdNode = self.isBdNode
        isFreeNode = ~isBdNode

        node0 = self.mesh.entity('node')
        node = np.full_like(node0, 0.0)

        node[isBdNode, :] = node0[isBdNode, :]
        node[isFreeNode, :].T.flat[:] = x

        A, B = self.grad_matrix(node=node)

        node1 = np.full_like(node, 0.0)
        node1[isBdNode, :] = node[isBdNode, :]        

        b = -B*node[:, 1] - A*node1[:, 0]
        node1[isFreeNode, 0], info = cg(A[np.ix_(isFreeNode, isFreeNode)], b[isFreeNode], x0=node[isFreeNode, 0], tol=1e-6)
        b = B*node[:, 0] - A*node1[:, 1]
        node1[isFreeNode, 1], info = cg(A[np.ix_(isFreeNode, isFreeNode)], b[isFreeNode], x0=node[isFreeNode, 1], tol=1e-6)

        return (node1[isFreeNode, :] - node[isFreeNode, :]).T.flat

def test_triangle_mesh_opt():
<<<<<<< HEAD
    mesh = TriangleMesh.from_unit_circle_gmsh(h=0.1)
=======
    #mesh = TriangleMesh.from_unit_circle_gmsh(h=0.1)
    mesh = TriangleMesh.from_one_triangle('equ')
    mesh.uniform_refine(n=4)
    area = mesh.entity_measure('cell')
    print(area)
>>>>>>> f75da5db
    problem = TriMeshProblem(mesh)
    NDof = len(problem.x0)
    problem.Preconditioner = LinearOperator((NDof, NDof), problem.block_jacobi_preconditioner)
    problem.StepLength = 0.3
    opt = MatrixVectorProductGradientOptimizer(problem)
    opt.run()

if __name__ == "__main__":
    test_triangle_mesh_opt()<|MERGE_RESOLUTION|>--- conflicted
+++ resolved
@@ -111,15 +111,11 @@
         return (node1[isFreeNode, :] - node[isFreeNode, :]).T.flat
 
 def test_triangle_mesh_opt():
-<<<<<<< HEAD
-    mesh = TriangleMesh.from_unit_circle_gmsh(h=0.1)
-=======
     #mesh = TriangleMesh.from_unit_circle_gmsh(h=0.1)
     mesh = TriangleMesh.from_one_triangle('equ')
     mesh.uniform_refine(n=4)
     area = mesh.entity_measure('cell')
     print(area)
->>>>>>> f75da5db
     problem = TriMeshProblem(mesh)
     NDof = len(problem.x0)
     problem.Preconditioner = LinearOperator((NDof, NDof), problem.block_jacobi_preconditioner)
