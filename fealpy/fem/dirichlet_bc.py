import numpy as np
from scipy.sparse import csr_matrix, spdiags, eye, bmat
from typing import Optional, Union, Tuple, Callable, Any

class DirichletBC():
    def __init__(self, space: Union[Tuple, 'Space'], gD: Callable, 
                 threshold: Optional[Callable] = None):
        """
        初始化 Dirichlet 边界类

        参数：
        space: 函数空间，可以是元组或者 Space 类的实例
        """
        self.space = space
        self.gD = gD
        self.threshold = threshold
        self.bctype = 'Dirichlet'

<<<<<<< HEAD
    def apply(self, A: csr_matrix, f: np.ndarray, uh: np.ndarray=None) -> Tuple[csr_matrix, np.ndarray]:
=======
    def apply(self, 
            A: csr_matrix, 
            f: np.ndarray, 
            uh: np.ndarray=None) -> Tuple[csr_matrix, np.ndarray]:
>>>>>>> 8bbadf7c
        """
        @brief 处理 Dirichlet 边界条件  

        @param[in] A: 系数矩阵
        @param[in] f: 右端向量
        @param[in] uh: 解向量
        """
        gdof = self.space.number_of_global_dofs()
        GD = A.shape[0]//gdof
        if uh is None:
            uh = self.space.function(dim=GD)  

        if isinstance(self.space, tuple) and not isinstance(self.space[0], tuple):
            # 由标量函数空间组成的向量函数空间
            return self.apply_for_vspace_with_scalar_basis(A, f, uh)
        else:
            # 标量函数空间或基是向量函数的向量函数空间
            return self.apply_for_other_space(A, f, uh)

    def apply_for_other_space(self, A, f, uh) -> Tuple[csr_matrix, np.ndarray]:
        """
        @brief 处理基是向量函数的向量函数空间或标量函数空间的 Dirichlet 边界条件
        """
        space = self.space
        gD = self.gD
        isDDof = space.boundary_interpolate(gD, uh, threshold=self.threshold) # isDDof.shape == uh.shape
        f = f - A@uh # 注意这里不修改外界 f 的值

        bdIdx = np.zeros(A.shape[0], dtype=np.int_)
        bdIdx[isDDof.reshape(-1)] = 1
        D0 = spdiags(1-bdIdx, 0, A.shape[0], A.shape[0])
        D1 = spdiags(bdIdx, 0, A.shape[0], A.shape[0])
        A = D0@A@D0 + D1

        f[isDDof.reshape(-1)] = uh[isDDof].reshape(-1)

        return A, f 

    def apply_for_vspace_with_scalar_basis(self, A, f, uh) -> Tuple[csr_matrix, np.ndarray]:
        """
        @brief 处理基由标量函数组合而成的向量函数空间的 Dirichlet 边界条件

        @param[in] 

        """
        space = self.space
        assert isinstance(space, tuple) and not isinstance(space[0], tuple)

        gD = self.gD
        isDDof = space[0].boundary_interpolate(gD, uh, threshold=self.threshold) # isDDof.shape == uh.shape
        f = f - A@uh.flat # 注意这里不修改外界 f 的值

        bdIdx = np.zeros(A.shape[0], dtype=np.int_)
        bdIdx[isDDof.flat] = 1
        D0 = spdiags(1-bdIdx, 0, A.shape[0], A.shape[0])
        D1 = spdiags(bdIdx, 0, A.shape[0], A.shape[0])
        A = D0@A@D0 + D1
        f[isDDof.flat] = uh[isDDof].flat
        return A, f <|MERGE_RESOLUTION|>--- conflicted
+++ resolved
@@ -16,14 +16,10 @@
         self.threshold = threshold
         self.bctype = 'Dirichlet'
 
-<<<<<<< HEAD
-    def apply(self, A: csr_matrix, f: np.ndarray, uh: np.ndarray=None) -> Tuple[csr_matrix, np.ndarray]:
-=======
     def apply(self, 
             A: csr_matrix, 
             f: np.ndarray, 
             uh: np.ndarray=None) -> Tuple[csr_matrix, np.ndarray]:
->>>>>>> 8bbadf7c
         """
         @brief 处理 Dirichlet 边界条件  
 
