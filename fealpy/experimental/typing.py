--- conflicted
+++ resolved
@@ -5,11 +5,6 @@
 
 from .backend import TensorLike
 
-<<<<<<< HEAD
-from .material.material_base import MaterialBase
-
-=======
->>>>>>> a90c08cc
 
 ### Types
 
