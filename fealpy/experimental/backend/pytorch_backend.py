--- conflicted
+++ resolved
@@ -61,14 +61,10 @@
     ### Creation Functions ###
     # python array API standard v2023.12
     @staticmethod
-<<<<<<< HEAD
-    def arange(start, /, stop, step=1, *, dtype=None, device=None):
-=======
     def arange(start, /, stop=None, step=1, *, dtype=None, device=None):
         if stop is None:
             stop = start
             start = 0
->>>>>>> 3ff18dbe
         return torch.arange(start, stop, step, dtype=dtype, device=device)
 
     @staticmethod
@@ -95,7 +91,12 @@
     @staticmethod
     def triu(x, /, *, k=0): return torch.triu(x, k)
 
-<<<<<<< HEAD
+    ### Data Type Functions ###
+    # python array API standard v2023.12
+    @staticmethod
+    def astype(x, dtype, /, *, copy=True, device=None):
+        return x.to(dtype=dtype, device=device, copy=copy)
+
     ### Element-wise Functions ###
 
     ### Indexing Functions ###
@@ -108,26 +109,6 @@
     tensordot = staticmethod(_dims_to_axes(torch.tensordot))
     vecdot = staticmethod(_dim_to_axis(torch.linalg.vecdot))
 
-=======
-    ### Data Type Functions ###
-    # python array API standard v2023.12
-    @staticmethod
-    def astype(x, dtype, /, *, copy=True, device=None):
-        return x.to(dtype=dtype, device=device, copy=copy)
-
-    ### Element-wise Functions ###
-
-    ### Indexing Functions ###
-
-    ### Linear Algebra Functions ###
-    # python array API standard v2023.12
-    @staticmethod
-    def matrix_transpose(x, /): return x.transpose(-1, -2)
-
-    tensordot = staticmethod(_dims_to_axes(torch.tensordot))
-    vecdot = staticmethod(_dim_to_axis(torch.linalg.vecdot))
-
->>>>>>> 3ff18dbe
     # non-standard
     cross = staticmethod(_dim_to_axis(torch.cross))
 
@@ -148,18 +129,6 @@
         elif isinstance(axis, tuple):
             axis = list(axis)
         return torch.flip(a, dims=axis)
-<<<<<<< HEAD
-
-    permute_dims = staticmethod(_dims_to_axes(torch.permute))
-    repeat = staticmethod(_dim_to_axis(torch.repeat_interleave))
-    @staticmethod
-    def roll(x, /, shift, *, axis=None):
-        return torch.roll(x, shifts=shift, dims=axis)
-
-    squeeze = staticmethod(_dim_to_axis(torch.squeeze))
-    stack = staticmethod(_dim_to_axis(torch.stack))
-    unstack = staticmethod(_dim_to_axis(torch.unbind))
-=======
 
     permute_dims = staticmethod(_dims_to_axes(torch.permute))
     repeat = staticmethod(_dim_to_axis(torch.repeat_interleave))
@@ -183,34 +152,14 @@
     @staticmethod
     def argmax(x, /, *, axis=None, keepdims=False):
         return torch.argmax(x, dim=axis, keepdim=keepdims)
->>>>>>> 3ff18dbe
-
-    # non-standard
-    @staticmethod
-<<<<<<< HEAD
-    def concatenate(arrays, /, axis=0, out=None, *, dtype=None):
-        if dtype is not None:
-            arrays = [a.to(dtype) for a in arrays]
-        return torch.cat(arrays, dim=axis, out=out)
-=======
+
+    @staticmethod
     def argmin(x, /, *, axis=None, keepdims=False):
         return torch.argmin(x, dim=axis, keepdim=keepdims)
->>>>>>> 3ff18dbe
-
-    ### Searching Functions ###
-    # python array API standard v2023.12
-    @staticmethod
-<<<<<<< HEAD
-    def argmax(x, /, *, axis=None, keepdims=False):
-        return torch.argmax(x, dim=axis, keepdim=keepdims)
-
-    @staticmethod
-    def argmin(x, /, *, axis=None, keepdims=False):
-        return torch.argmin(x, dim=axis, keepdim=keepdims)
-=======
+
+    @staticmethod
     def nonzero(x, /):
         return torch.nonzero(x, as_tuple=True)
->>>>>>> 3ff18dbe
 
     ### Set Functions ###
     # python array API standard v2023.12
