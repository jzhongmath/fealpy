--- conflicted
+++ resolved
@@ -584,8 +584,6 @@
         rhs = np.zeros(p.shape[0],)
 
         return rhs
-<<<<<<< HEAD
-=======
 
     def velocity_x(self,p):
         val = np.zeros(p.shape[0],)
@@ -594,7 +592,6 @@
     def velocity_y(self, p):
         val = np.zeros(p.shape[0],)
         return val
->>>>>>> 4817e52f
 
 
 class DarcyForchheimerdata1:
