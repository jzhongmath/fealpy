--- conflicted
+++ resolved
@@ -134,11 +134,7 @@
 
         count = self._crow[1:] - self._crow[:-1]
         nrow = self._crow.shape[0] - 1
-<<<<<<< HEAD
-        row = bm.repeat(bm.arange(nrow, device=bm.get_device(self._col)), count)
-=======
         row = bm.repeat(bm.arange(nrow, **index_context), count)
->>>>>>> fd82525c
         indices = bm.stack([row, self._col], axis=0)
 
         dense_tensor = bm.zeros(self.dense_shape + (prod(self._spshape),), **context)
