--- conflicted
+++ resolved
@@ -31,17 +31,6 @@
             g = galpha
             gnorm = norm(g)
 
-<<<<<<< HEAD
-            if alpha < problem['StepLengthTol']:
-                break
-
-            if problem['Print']:
-                print(f'current step {i}, StepLength = {alpha}, ', end='')
-                print(f'nfval = {self.NF}, f = {f}, gnorm = {gnorm}')
-
-            if gnorm < problem['NormGradTol']:
-                print(f"The norm of current gradient is {gnorm}, which is smaller than the tolerance {problem['NormGradTol']}")
-=======
             if alpha < problem.StepLengthTol:
                 break
 
@@ -51,7 +40,6 @@
 
             if gnorm < problem.NormGradTol:
                 print(f"The norm of current gradient is {gnorm}, which is smaller than the tolerance {problem.NormGradTol}")
->>>>>>> f75da5db
                 break
 
         return x, f, g
