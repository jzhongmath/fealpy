--- conflicted
+++ resolved
@@ -106,10 +106,7 @@
 
 
 if __name__ == "__main__":
-<<<<<<< HEAD
-=======
-    p = 1
->>>>>>> 8962e207
+    p=1
     space = LagrangeFEMSpace2d()
     M = space.mass_matrix(p)
     print(M)