import numpy as np
import warnings

from scipy.sparse import coo_matrix, csr_matrix, diags, spdiags, spmatrix
from types import ModuleType
from typing import Any, Callable, Tuple, Union
from .Mesh2d import Mesh2d
from typing import Optional, Tuple, Callable, Any, Union

# 这个数据接口为有限元服务
from .StructureMesh2dDataStructure import StructureMesh2dDataStructure
from ..quadrature import TensorProductQuadrature, GaussLegendreQuadrature
from ..geometry import project

## @defgroup FEMInterface
## @defgroup FDMInterface
## @defgroup GeneralInterface
class UniformMesh2d(Mesh2d):
    """
    @brief A class for representing a two-dimensional structured mesh with uniform discretization in both x and y directions.
    """
    def __init__(self,
            extent: Tuple[int, int, int, int],
            h: Tuple[float, float] = (1.0, 1.0),
            origin: Tuple[float, float] = (0.0, 0.0),
            itype: type = np.int_,
            ftype: type = np.float64):
        """
        @brief Initialize the 2D uniform mesh.

        @param[in] extent: A tuple representing the range of the mesh in the x and y directions.
        @param[in] h: A tuple representing the mesh step sizes in the x and y directions, default: (1.0, 1.0).
        @param[in] origin: A tuple representing the coordinates of the starting point, default: (0.0, 0.0).
        @param[in] itype: Integer type to be used, default: np.int_.
        @param[in] ftype: Floating point type to be used, default: np.float64.

        @note The extent parameter defines the index range in the x and y directions.
              We can define an index range starting from 0, e.g., [0, 10, 0, 10],
              or starting from a non-zero value, e.g., [2, 12, 3, 13]. The flexibility
              in the index range is mainly for handling different scenarios
              and data subsets, such as:
              - Subgrids
              - Parallel computing
              - Data cropping
              - Handling irregular data

        @example
        from fealpy.mesh import UniformMesh2d

        I = [0, 1, 0, 1]
        h = (0.1, 0.1)
        nx = int((I[1] - I[0])/h[0])
        ny = int((I[3] - I[2])/h[1])
        mesh = UniformMesh2d([0, nx, 0, ny], h=h, origin=(I[0], I[2]))

        """
        super().__init__()
        # Mesh properties
        self.extent: Tuple[int, int, int, int] = extent
        self.h: Tuple[float, float] = h
        self.origin: Tuple[float, float] = origin

        # Mesh dimensions
        self.nx: int = self.extent[1] - self.extent[0]
        self.ny: int = self.extent[3] - self.extent[2]
        self.NN: int = (self.nx + 1) * (self.ny + 1)
        self.NC: int = self.nx * self.ny

        self.itype: type = itype
        self.ftype: type = ftype

        self.meshtype = 'UniformMesh2d'

        # Data structure for finite element computation
        self.ds: StructureMesh2dDataStructure = StructureMesh2dDataStructure(self.nx, self.ny, itype)

    def geo_dimension(self):
        """
        @brief
        """
        return 2

    ## @ingroup GeneralInterface
    def uniform_refine(self, n=1, surface=None, interface=None, returnim=False):
        """
        @brief Perform uniform refinement on the mesh.

        @param[in] n The number of refinement iterations to perform, default: 1.
        @param[in] returnim If True, returns a list of interpolation matrices for each refinement iteration, default: False.

        @return A list of interpolation matrices if returnim is True, otherwise None.

        @details This function performs n iterations of uniform refinement on the mesh.
                 For each iteration, it updates the mesh extent, step size, number of cells, and number of nodes,
                 as well as the data structure. If returnim is True, it also calculates and returns the
                 interpolation matrices for each iteration.

        """
        for i in range(n):
            self.extent = [i*2 for i in self.extent]
            self.h = [h/2.0 for h in self.h]
            self.nx = self.extent[1] - self.extent[0]
            self.ny = self.extent[3] - self.extent[2]

            self.NC = self.nx * self.ny
            self.NN = (self.nx + 1) * (self.ny + 1)
            self.ds = StructureMesh2dDataStructure(self.nx, self.ny, itype=self.itype)

    ## @ingroup GeneralInterface
    def cell_area(self):
        """
        @brief 返回单元的面积，注意这里只返回一个值（因为所有单元面积相同）
        """
        return self.h[0]*self.h[1]

    ## @ingroup GeneralInterface
    def edge_length(self, index=np.s_[:]):
        """
        @brief 返回边长，注意这里返回两个值，一个 x 方向，一个 y 方向
        """
        return self.h[0], self.h[1]

    ## @ingroup GeneralInterface
    def cell_location(self, p):
        """
        @brief 给定一组点，确定所有点所在的单元

        """
        hx = self.h[0]
        hy = self.h[1]
        nx = self.ds.nx
        ny = self.ds.ny

        v = p - np.array(self.origin, dtype=self.ftype)
        n0 = v[..., 0]//hx
        n1 = v[..., 1]//hy

        return n0.astype('int64'), n1.astype('int64')

    ## @ingroup GeneralInterface
    def show_function(self, plot, uh, aspect=[1, 1, 1], cmap='rainbow'):
            
        """
        @brief    显示一个定义在网格节点上的函数
        @param    uh 网格节点上的函数值(二维数组)
        """
        if isinstance(plot, ModuleType):
            fig = plot.figure()
            axes = fig.add_subplot(111, projection='3d')
        else:
            axes = plot

        axes.set_box_aspect(aspect)
        axes.set_proj_type('ortho')

        node = self.node # 获取二维节点上的网格坐标
        return axes.plot_surface(node[..., 0], node[..., 1], uh, cmap=cmap)

    ## @ingroup GeneralInterface
    def show_animation(self, 
            fig, axes, box, 
            advance: Callable[[np.int_, Any], Tuple[np.ndarray, np.float64]], 
            fname :str = 'test.mp4',
            init: Optional[Callable] = None, 
            fargs: Optional[Callable] = None, 
            frames: np.int_ = 1000, 
            interval: np.int_ = 50, 
            plot_type :str = 'imshow',
            cmap='rainbow') -> None:
        """
        @brief 生成求解过程动画并保存为指定文件名的视频文件

        @param fig         : plt.Figure | matplotlib 图形对象
        @param axes        : Union[plt.Axes, Axes3D] | matplotlib 坐标轴对象
        @param box         : list      | 定义图像显示范围
        @param advance     : Callable   | 用于更新求解过程的函数
        @param plot_type   : str, 可选  | 默认值为 'imshow',要显示的绘图类型('imshow', 'surface', 'contourf')
        @param fname       : str, 可选  | 输出动画文件的名称，默认值为 'test.mp4'
        @param init        : Optional[Callable] | 初始化函数（可选）
        @param fargs       : Optional[Tuple]    | 传递给 advance 函数的参数（可选）
        @param frames      : int        | 动画的总帧数，默认为 1000
        @param interval    : int        | 帧之间的时间间隔，默认为 50 毫秒
        """
        # 创建动画所需的类和函数
        import matplotlib.animation as animation
        # 绘制颜色条的类
        import matplotlib.colorbar as colorbar

        # 初始化二维网格数据
        uh, t = advance(0) 
        
        if plot_type == 'imshow':
            data = axes.imshow(uh, cmap=cmap, vmin=box[4], vmax=box[5], 
                    extent=box[0:4], interpolation='bicubic')
        elif plot_type == 'surface':
            X = self.node[..., 0]
            Y = self.node[..., 1]
            data = axes.plot_surface(X, Y, uh, linewidth=0, cmap=cmap, vmin=box[4],
                    vmax=box[5], rstride=1, cstride=1)
            axes.set_xlim(box[0], box[1])
            axes.set_ylim(box[2], box[3])
            axes.set_zlim(box[4], box[5])
        elif plot_type == 'contourf':
            X = self.node[..., 0]
            Y = self.node[..., 1]
            data = axes.contourf(X, Y, uh, cmap=cmap, vmin=box[4], vmax=box[5], 
                    interpolation='bicubic')
            # data 的值在每一帧更新时都会发生改变 颜色条会根据这些更改自动更新
            # 后续的代码中无需对颜色条进行额外的更新操作
            cbar = fig.colorbar(data, ax=axes)
        
        # 根据当前帧序号计算数值解，更新图像对象的数值数组，显示当前帧序号和时刻
        def func(n, *fargs):
            # 声明 data 为非局部变量 这样在 func 函数内部对 data 进行的修改会影响到外部的 data 变量
            nonlocal data
            # 计算当前时刻的数值解并返回，uh 是数值解，t 是当前时刻
            uh, t = advance(n, *fargs)
            if plot_type == 'imshow':
                # 更新 data 对象的数值数组。导致图像的颜色根据新的数值解 uh 更新
                data.set_array(uh)
                # 设置坐标轴的长宽比。'equal' 选项使得 x 轴和 y 轴的单位尺寸相等
                axes.set_aspect('equal')
            elif plot_type == 'surface':
                axes.clear()  # 清除当前帧的图像
                data = axes.plot_surface(X, Y, uh, cmap=cmap, vmin=box[4],
                        vmax=box[5])
                axes.set_xlim(box[0], box[1])
                axes.set_ylim(box[2], box[3])
                axes.set_zlim(box[4], box[5])
            elif plot_type == 'contourf':
                # 使用 contourf 时，每次更新图像时都会生成一个新的等高线填充层
                # data.collections 保存了所有已经生成的等高线填充层 
                # 更新图像时 需要将旧的等高线填充层从图形中移除 以免遮挡住新的等高线填充层
                for coll in data.collections:
                    axes.collections.remove(coll)
                data = axes.contourf(X, Y, uh, cmap=cmap, vmin=box[4],
                        vmax=box[5])
                axes.set_aspect('equal')

            # 创建一个格式化的字符串，显示当前帧序号 n 和当前时刻 t
            s = "frame=%05d, time=%0.8f"%(n, t)
            print(s)
            # 将格式化的字符串设置为坐标轴的标题
            axes.set_title(s)
            return data

        # 创建一个 funcanimation 对象，它将 fig 作为画布，func 作为帧更新函数，
        # init_func 作为初始化函数，用于在动画开始之前设置图像的初始状态，
        # fargs 作为一个元组，包含要传递给 func 函数的额外参数，frames 为帧数
        # 并设置动画间隔时间
        ani = animation.FuncAnimation(fig, func, init_func=init, fargs=fargs, 
                                      frames=frames, interval=interval)
        ani.save('{}_{}'.format(plot_type, fname))


    def show_animation_vtk(self):
        import vtkmodules.vtkInteractionStyle
        import vtkmodules.vtkRenderingOpenGL2
        from vtkmodules.vtkCommonColor import vtkNamedColors
        from vtkmodules.vtkCommonDataModel import vtkImageData
        from vtkmodules.vtkCommonCore import vtkLookupTable
        from vtkmodules.vtkFiltersGeometry import vtkImageDataGeometryFilter
        from vtkmodules.vtkRenderingCore import (
            vtkActor,
            vtkDataSetMapper,
            vtkRenderWindow,
            vtkRenderWindowInteractor,
            vtkRenderer
        )
        from vtk.util import numpy_support


    ## @ingroup GeneralInterface
    def to_vtk_file(self, filename, celldata=None, nodedata=None):
        """
        @brief
        """
        from pyevtk.hl import gridToVTK

        nx = self.ds.nx
        ny = self.ds.ny
        box = [self.origin[0], self.origin[0] + nx*self.h[0],
               self.origin[1], self.origin[1] + ny*self.h[1]]

        x = np.linspace(box[0], box[1], nx+1)
        y = np.linspace(box[2], box[3], ny+1)
        z = np.zeros(1)
        gridToVTK(filename, x, y, z, cellData=celldata, pointData=nodedata)

        return filename

    ## @ingroup FDMInterface
    @property
    def node(self):
        """
        @brief Get the coordinates of the nodes in the mesh.

        @return A NumPy array of shape (nx+1, ny+1, 2) containing the coordinates of the nodes.

        @details This function calculates the coordinates of the nodes in the mesh based on the
                 mesh's origin, step size, and the number of cells in the x and y directions.
                 It returns a NumPy array with the coordinates of each node.

        """
        GD = self.geo_dimension()
        nx = self.nx
        ny = self.ny
        box = [self.origin[0], self.origin[0] + nx * self.h[0],
               self.origin[1], self.origin[1] + ny * self.h[1]]
        node = np.zeros((nx + 1, ny + 1, GD), dtype=self.ftype)
        node[..., 0], node[..., 1] = np.mgrid[
                                     box[0]:box[1]:(nx + 1)*1j,
                                     box[2]:box[3]:(ny + 1)*1j]
        return node

    ## @ingroup FDMInterface
    def cell_barycenter(self):
        """
        @brief
        """
        GD = self.geo_dimension()
        nx = self.nx
        ny = self.ny
        box = [self.origin[0] + self.h[0]/2, self.origin[0] + self.h[0]/2 + (nx-1)*self.h[0],
               self.origin[1] + self.h[1]/2, self.origin[1] + self.h[1]/2 + (ny-1)*self.h[1]]
        bc = np.zeros((nx, ny, 2), dtype=self.ftype)
        bc[..., 0], bc[..., 1] = np.mgrid[
                                 box[0]:box[1]:nx*1j,
                                 box[2]:box[3]:ny*1j]
        return bc

    ## @ingroup FDMInterface
    def edge_barycenter(self):
        """
        @brief
        """
        bcx = self.edgex_barycenter()
        bcy = self.edgey_barycenter()
        return bcx, bcy

    ## @ingroup FDMInterface
    def edgex_barycenter(self):
        """
        @brief
        """
        GD = self.geo_dimension()
        nx = self.nx
        ny = self.ny
        box = [self.origin[0] + self.h[0]/2, self.origin[0] + self.h[0]/2 + (nx-1)*self.h[0],
               self.origin[1],               self.origin[1] + ny*self.h[1]]
        bc = np.zeros((nx, ny+1, 2), dtype=self.ftype)
        bc[..., 0], bc[..., 1] = np.mgrid[
                                 box[0]:box[1]:nx*1j,
                                 box[2]:box[3]:(ny+1)*1j]
        return bc

    ## @ingroup FDMInterface
    def edgey_barycenter(self):
        """
        @breif
        """
        GD = self.geo_dimension()
        nx = self.nx
        ny = self.ny
        box = [self.origin[0],               self.origin[0] + nx*self.h[0],
               self.origin[1] + self.h[1]/2, self.origin[1] + self.h[1]/2 + (ny-1)*self.h[1]]
        bc = np.zeros((nx+1, ny, 2), dtype=self.ftype)
        bc[..., 0], bc[..., 1] = np.mgrid[
                                 box[0]:box[1]:(nx+1)*1j,
                                 box[2]:box[3]:ny*1j]
        return bc

    ## @ingroup FDMInterface
    def function(self, etype='node', dim=None, dtype=None, ex=0):
        """
        @brief: Return a discrete function (array) defined on nodes, mesh edges, or mesh cells with elements set to 0.
        @param etype: The entity type can be 'node', 'edge', 'face', 'edgex', 'edgey', 'cell', or their corresponding numeric values.
        @type etype: str or int
        @param dim: The dimension of the discrete function, default: None.
        @type dim: int, optional
        @param dtype: The data type of the discrete function, default: None.
        @type dtype: data-type, optional
        @param ex: A non-negative integer to extend the discrete function by a certain width outward, default: 0.
        @type ex: int, optional

        @return: The discrete function (array) with elements set to 0.
        @rtype: numpy.ndarray
        @raise ValueError: If the given entity type is invalid.
        """

        nx = self.nx
        ny = self.ny
        dtype = self.ftype if dtype is None else dtype
        if etype in {'node', 0}:
            if dim is None:
                uh = np.zeros((nx+1+2*ex, ny+1+2*ex), dtype=dtype)
            else:
                uh = np.zeros((nx+1+2*ex, ny+1+2*ex, dim), dtype=dtype)

        elif etype in {'edge','face', 1}:
            ex = np.zeros((nx, ny+1), dtype=dtype)
            ey = np.zeros((nx+1, ny), dtype=dtype)
            uh = (ex, ey)
        elif etype in {'edgex'}:
            uh = np.zeros((nx, ny+1), dtype=dtype)
        elif etype in {'edgey'}:
            uh = np.zeros((nx+1, ny), dtype=dtype)
        elif etype in {'cell', 2}:
            uh = np.zeros((nx+2*ex, ny+2*ex), dtype=dtype)
        else:
            raise ValueError(f'the entity `{etype}` is not correct!')

        return uh

    ## @ingroup FDMInterface
    def gradient(self, f, order=1):
        """
        @brief 求网格函数 f 的梯度
        """
        hx = self.h[0]
        hy = self.h[1]
        fx, fy = np.gradient(f, hx, hy, edge_order=order)
        return fx, fy

    ## @ingroup FDMInterface
    def divergence(self, f_x, f_y, order=1):
        """
        @brief 求向量网格函数 (fx, fy) 的散度
        """

        hx = self.h[0]
        hy = self.h[1]
        f_xx,f_xy = np.gradient(f_x, hx, edge_order=order)
        f_yx,f_yy = np.gradient(f_y, hy, edge_order=order)
        return f_xx + f_yy

    ## @ingroup FDMInterface
    def laplace(self, f, order=1):
        hx = self.h[0]
        hy = self.h[1]
        fx, fy = np.gradient(f, hx, hy, edge_order=order)
        fxx,fxy = np.gradient(fx, hx, edge_order=order)
        fyx,fyy = np.gradient(fy, hy, edge_order=order)
        return fxx + fyy

    ## @ingroup FDMInterface
    def value(self, p, f):
        """
        @brief Compute the values of a function at given non-grid points based on known values at grid nodes.

        @param[in] p A NumPy array of shape (N, 2) containing the coordinates of the points where the function values are sought.
        @param[in] f A NumPy array of shape (nx+1, ny+1) containing the known function values at the grid nodes.

        @return A NumPy array of shape (N,) containing the function values at the given points.
        @todo check
        """
        nx = self.ds.nx
        ny = self.ds.ny
        box = [self.origin[0], self.origin[0] + nx * self.h[0],
               self.origin[1], self.origin[1] + ny * self.h[1]]

        hx = self.h[0]
        hy = self.h[1]

        i, j = self.cell_location(p)
        np.clip(i, 0, nx - 1, out=i)
        np.clip(j, 0, ny - 1, out=j)
        x0 = i * hx + box[0]
        y0 = j * hy + box[2]
        a = (p[..., 0] - x0) / hx
        b = (p[..., 1] - y0) / hy
        F = f[i, j] * (1-a) * (1-b)  + f[i + 1, j] * a * (1-b) \
            + f[i, j + 1] * (1-a) * b + f[i + 1, j + 1] * a * b
        return F

    ## @ingroup FDMInterface
    def interpolation(self, f, intertype='node'):
        """
        This function is deprecated and will be removed in a future version.
        Please use the interpolate() instead.
        """
        warnings.warn("The interpolation() is deprecated and will be removed in a future version. "
                      "Please use the interpolate() instead.", DeprecationWarning)
        nx = self.ds.nx
        ny = self.ds.ny
        node = self.node
        if intertype == 'node':
            F = f(node)
        elif intertype == 'edge':
            xbc, ybc = self.entity_barycenter('edge')
            F = f(xbc), f(ybc)
        elif intertype == 'edgex':
            xbc = self.entity_barycenter('edgex')
            F = f(xbc)
        elif intertype == 'edgey':
            ybc = self.entity_barycenter('edgey')
            F = f(ybc)
        elif intertype == 'cell':
            bc = self.entity_barycenter('cell')
            F = f(bc)
        return F

    ## @ingroup FDMInterface
    def interpolate(self, f, intertype='node'):
        """
        """
        nx = self.ds.nx
        ny = self.ds.ny
        node = self.node
        if intertype in {'node', 0}:
            F = f(node)
        elif intertype in {'edge', 'face', 1}:
            xbc, ybc = self.entity_barycenter('edge')
            F = f(xbc), f(ybc)
        elif intertype in {'edgex'}:
            xbc = self.entity_barycenter('edgex')
            F = f(xbc)
        elif intertype in {'edgey'}:
            ybc = self.entity_barycenter('edgey')
            F = f(ybc)
        elif intertype in {'cell'}:
            bc = self.entity_barycenter('cell')
            F = f(bc)
        return F

    ## @ingroup FDMInterface
    def error(self, u: Callable, uh: np.ndarray, errortype: str = 'all') -> Union[float, Tuple[np.float64, np.float64, np.float64]]:
        """
        计算真实解和数值解之间的误差。

        @param[in] u: 真实解的函数。
        @param[in] uh: 数值解的二维数组。
        @param[in] errortype: 误差类型，可以是'all'、'max'、'L2' 或 'l2'。
        @return 如果errortype为'all'，则返回一个包含最大误差、L2误差和l2误差的元组；
                如果errortype为'max'，则返回最大误差；
                如果errortype为'L2'，则返回L2误差；
                如果errortype为'l2'，则返回l2误差。
        """
        assert (uh.shape[0] == self.nx+1) and (uh.shape[1] == self.ny+1)
        hx = self.h[0]
        hy = self.h[1]
        nx = self.nx
        ny = self.ny
        node = self.node
        uI = u(node)
        e = uI - uh

        if errortype == 'all':
            emax = np.max(np.abs(e))
            e0 = np.sqrt(hx * hy * np.sum(e ** 2))
            el2 = np.sqrt(1 / ((nx - 1) * (ny - 1)) * np.sum(e ** 2))

            return emax, e0, el2
        elif errortype == 'max':
            emax = np.max(np.abs(e))
            return emax
        elif errortype == 'L2':
            e0 = np.sqrt(hx * hy * np.sum(e ** 2))
            return e0
        elif errortype == 'l2':
            el2 = np.sqrt(1 / ((nx - 1) * (ny - 1)) * np.sum(e ** 2))
            return el2

    ## @ingroup FDMInterface
    def elliptic_operator(self, d=2, c=None, r=None):
        """
        @brief Assemble the finite difference matrix for a general elliptic operator.
        """
        pass

    ## @ingroup FDMInterface
    def laplace_operator(self):
        """
        @brief Construct the discrete Laplace operator on a Cartesian grid

        Generate the corresponding discrete Laplace operator matrix based on
        the partition information of the x and y directions in the class.

        @note Both the x and y directions are uniformly partitioned, but the step sizes
        can be different.

        @return Returns a scipy.sparse.csr_matrix representing the discrete Laplace operator.
        """

        n0 = self.ds.nx + 1
        n1 = self.ds.ny + 1
        cx = 1/(self.h[0]**2)
        cy = 1/(self.h[1]**2)
        NN = self.number_of_nodes()
        k = np.arange(NN).reshape(n0, n1)

        A = diags([2*(cx+cy)], [0], shape=(NN, NN), format='csr')

        val = np.broadcast_to(-cx, (NN-n1, ))
        I = k[1:, :].flat
        J = k[0:-1, :].flat
        A += csr_matrix((val, (I, J)), shape=(NN, NN), dtype=self.ftype)
        A += csr_matrix((val, (J, I)), shape=(NN, NN), dtype=self.ftype)

        val = np.broadcast_to(-cy, (NN-n0, ))
        I = k[:, 1:].flat
        J = k[:, 0:-1].flat
        A += csr_matrix((val, (I, J)), shape=(NN, NN), dtype=self.ftype)
        A += csr_matrix((val, (J, I)), shape=(NN, NN), dtype=self.ftype)

        return A

    ## @ingroup FDMInterface
    def apply_dirichlet_bc(self, gD: Callable[[np.ndarray], np.ndarray], A: spmatrix, 
                           f: np.ndarray, uh: Optional[np.ndarray] = None) -> Tuple[spmatrix, np.ndarray]:
        """
        @brief: 组装 \\Delta u 对应的有限差分矩阵，考虑了 Dirichlet 边界和向量型函数
        
        @param[in] gD  表示 Dirichlet 边界值函数
        @param[in] A  (NN, NN), 稀疏矩阵
        @param[in] f  可能是一维数组（标量型右端项）或二维数组（向量型右端项）
        @param[in, optional] uh  默认为 None，表示网格函数，如果为 None 则创建一个新的网格函数

        @return Tuple[spmatrix, np.ndarray], 返回处理后的稀疏矩阵 A 和数组 f
        """        
        if uh is None:
            uh = self.function('node').reshape(-1)
        else:
            uh = uh.reshape(-1) # 展开为一维数组 TODO:向量型函数

        f = f.reshape(-1, ) # 展开为一维数组 TODO：向量型右端
        
        node = self.entity('node')
        isBdNode = self.ds.boundary_node_flag()
        uh[isBdNode]  = gD(node[isBdNode])
        f -= A@uh
        f[isBdNode] = uh[isBdNode]

        bdIdx = np.zeros(A.shape[0], dtype=self.itype)
        bdIdx[isBdNode] = 1
        D0 = spdiags(1-bdIdx, 0, A.shape[0], A.shape[0])
        D1 = spdiags(bdIdx, 0, A.shape[0], A.shape[0])
        A = D0@A@D0 + D1
        return A, f 

    ## @ingroup FDMInterface
    def update_dirichlet_bc(self, gD: Callable[[np.ndarray], Any], uh: np.ndarray) -> None:
        """
        @brief 更新网格函数 uh 的 Dirichlet 边界值
        @todo 考虑向量型函数
        @param[in] gD Callable[[np.ndarray], Any], 表示 Dirichlet 边界值函数
        @param[in, out] uh np.ndarray, 表示网格函数，将被更新为具有正确的 Dirichlet 边界值
        """
        node = self.node
        isBdNode = self.ds.boundary_node_flag().reshape(uh.shape)
        uh[isBdNode] = gD(node[isBdNode, :])

    ## @ingroup FDMInterface 
    def parabolic_operator_forward(self, tau):
        """
        @brief 生成抛物方程的向前差分迭代矩阵

        @param[in] tau float, 当前时间步长
        """
        rx = tau/self.h[0]**2
        ry = tau/self.h[1]**2
        if rx + ry > 0.5:
            raise ValueError(f"The rx+ry: {rx+ry} should be smaller than 0.5")

        NN = self.number_of_nodes()
        n0 = self.nx + 1
        n1 = self.ny + 1
        k = np.arange(NN).reshape(n0, n1)

        A = diags([1 - 2 * rx - 2 * ry], [0], shape=(NN, NN), format='csr')

        val = np.broadcast_to(rx, (NN - n1,))
        I = k[1:, :].flat
        J = k[0:-1, :].flat
        A += csr_matrix((val, (I, J)), shape=(NN, NN), dtype=self.ftype)
        A += csr_matrix((val, (J, I)), shape=(NN, NN), dtype=self.ftype)

        val = np.broadcast_to(ry, (NN - n0, ))
        I = k[:, 1:].flat
        J = k[:, 0:-1].flat
        A += csr_matrix((val, (I, J)), shape=(NN, NN), dtype=self.ftype)
        A += csr_matrix((val, (J, I)), shape=(NN, NN), dtype=self.ftype)

        return A

    ## @ingroup FDMInterface 
    def parabolic_operator_backward(self, tau):
        """
        @brief 生成抛物方程的向后差分迭代矩阵

        @param[in] tau float, 当前时间步长
        """
        rx = tau/self.h[0]**2
        ry = tau/self.h[1]**2
        if rx + ry > 1.5:
            raise ValueError(f"The sum rx + ry: {rx + ry} should be smaller than 0.5")

        NN = self.number_of_nodes()
        n0 = self.nx + 1
        n1 = self.ny + 1
        k = np.arange(NN).reshape(n0, n1)

        A = diags([1 + 2 * rx + 2 * ry], [0], shape=(NN, NN), format='csr')

        val = np.broadcast_to(-rx, (NN - n1,))
        I = k[1:, :].flat
        J = k[0:-1, :].flat
        A += csr_matrix((val, (I, J)), shape=(NN, NN), dtype=self.ftype)
        A += csr_matrix((val, (J, I)), shape=(NN, NN), dtype=self.ftype)

        val = np.broadcast_to(-ry, (NN - n0, ))
        I = k[:, 1:].flat
        J = k[:, 0:-1].flat
        A += csr_matrix((val, (I, J)), shape=(NN, NN), dtype=self.ftype)
        A += csr_matrix((val, (J, I)), shape=(NN, NN), dtype=self.ftype)
        return A

    def parabolic_operator_crank_nicholson(self, tau):
        """
        @brief 生成抛物方程的 CN 差分格式的迭代矩阵

        @param[in] tau float, 当前时间步长
        """
        rx = tau/self.h[0]**2
        ry = tau/self.h[1]**2
        if rx + ry > 1.5:
            raise ValueError(f"The sum rx + ry: {rx + ry} should be smaller than 1.5")

        NN = self.number_of_nodes()
        n0 = self.nx + 1
        n1 = self.ny + 1
        k = np.arange(NN).reshape(n0, n1)

        A = diags([1 + rx + ry], [0], shape=(NN, NN), format='csr')

        val = np.broadcast_to(-rx/2, (NN-n1, ))
        I = k[1:, :].flat
        J = k[0:-1, :].flat
        A += csr_matrix((val, (I, J)), shape=(NN, NN), dtype=self.ftype)
        A += csr_matrix((val, (J, I)), shape=(NN, NN), dtype=self.ftype)

        val = np.broadcast_to(-ry/2, (NN-n0, ))
        I = k[:, 1:].flat
        J = k[:, 0:-1].flat
        A += csr_matrix((val, (I, J)), shape=(NN, NN), dtype=self.ftype)
        A += csr_matrix((val, (J, I)), shape=(NN, NN), dtype=self.ftype)

        B = diags([1 - rx - ry], [0], shape=(NN, NN), format='csr')

        val = np.broadcast_to(rx/2, (NN-n1, ))
        I = k[1:, :].flat
        J = k[0:-1, :].flat
        B += csr_matrix((val, (I, J)), shape=(NN, NN), dtype=self.ftype)
        B += csr_matrix((val, (J, I)), shape=(NN, NN), dtype=self.ftype)

        val = np.broadcast_to(ry/2, (NN-n0, ))
        I = k[:, 1:].flat
        J = k[:, 0:-1].flat
        B += csr_matrix((val, (I, J)), shape=(NN, NN), dtype=self.ftype)
        B += csr_matrix((val, (J, I)), shape=(NN, NN), dtype=self.ftype)

        return A, B

        A1 += csr_matrix((val, (J.flat, I.flat)), shape=(NN, NN), dtype=self.ftype)


    ## @ingroup FDMInterface
    def wave_operator_explicity(self, tau, a=1): 
        """
        @brief 用显格式求解波动方程
        """
        rx = a*tau/self.h[0]
        ry = a*tau/self.h[1]

        NN = self.number_of_nodes()
        n0 = self.nx + 1
        n1 = self.ny + 1
        k = np.arange(NN).reshape(n0, n1)

        A = diags([2*(1 -  rx**2 - ry**2)], [0], shape=(NN, NN), format='csr')

        val = np.broadcast_to(rx**2, (NN - n1,))
        I = k[1:, :].flat
        J = k[0:-1, :].flat
        A += csr_matrix((val, (I, J)), shape=(NN, NN), dtype=self.ftype)
        A += csr_matrix((val, (J, I)), shape=(NN, NN), dtype=self.ftype)

        val = np.broadcast_to(ry**2, (NN - n0, ))
        I = k[:, 1:].flat
        J = k[:, 0:-1].flat
        A += csr_matrix((val, (I, J)), shape=(NN, NN), dtype=self.ftype)
        A += csr_matrix((val, (J, I)), shape=(NN, NN), dtype=self.ftype)

        return A


    ## @ingroup FDMInterface
<<<<<<< HEAD
    def wave_operator_explicity(self, tau, a=1): 
        """
        @brief 用显格式求解波动方程
        """
        rx = a*tau/self.h[0]
        ry = a*tau/self.h[1]

        NN = self.number_of_nodes()
        n0 = self.nx + 1
        n1 = self.ny + 1
        k = np.arange(NN).reshape(n0, n1)

        A = diags([2*(1 -  rx**2 - ry**2)], [0], shape=(NN, NN), format='csr')

        val = np.broadcast_to(rx**2, (NN - n1,))
        I = k[1:, :].flat
        J = k[0:-1, :].flat
        A += csr_matrix((val, (I, J)), shape=(NN, NN), dtype=self.ftype)
        A += csr_matrix((val, (J, I)), shape=(NN, NN), dtype=self.ftype)

        val = np.broadcast_to(ry**2, (NN - n0, ))
        I = k[:, 1:].flat
        J = k[:, 0:-1].flat
        A += csr_matrix((val, (I, J)), shape=(NN, NN), dtype=self.ftype)
        A += csr_matrix((val, (J, I)), shape=(NN, NN), dtype=self.ftype)

        return A


    ## @ingroup FDMInterface
=======
>>>>>>> a0586e89
    def wave_operator_theta(self, tau, a=1, theta=0.5):
        """
        @brief 生成波动方程的离散矩阵
        """
        rx = a*tau/self.h[0]
        ry = a*tau/self.h[1]

        NN = self.number_of_nodes()
        n0 = self.nx + 1
        n1 = self.ny + 1
        k = np.arange(NN).reshape(n0, n1)

        A0 = diags([1 + 2*rx**2*theta + 2*ry**2*theta], [0], shape=(NN, NN), format='csr')
        A1 = diags([2*(1 - (rx**2 + ry**2)*(1 - 2*theta))], [0], shape=(NN, NN), format='csr')
        A2 = diags([-(1 + 2*rx**2*theta + 2*ry**2*theta)], [0], shape=(NN, NN), format='csr')

        val = np.broadcast_to(-rx**2, (NN-n1, ))
        I = k[1:, :].flat
        J = k[0:-1, :].flat
        A0 += csr_matrix((val, (I, J)), shape=(NN, NN), dtype=self.ftype)
        A0 += csr_matrix((val, (J, I)), shape=(NN, NN), dtype=self.ftype)

        val = np.broadcast_to(-ry**2, (NN-n0, ))
        I = k[:, 1:].flat
        J = k[:, 0:-1].flat
        A0 += csr_matrix((val, (I, J)), shape=(NN, NN), dtype=self.ftype)
        A0 += csr_matrix((val, (J, I)), shape=(NN, NN), dtype=self.ftype)

        val = np.broadcast_to(rx**2*(1 - 2*theta), (NN-n1, ))
        I = k[1:, :].flat
        J = k[0:-1, :].flat
        A1 += csr_matrix((val, (I, J)), shape=(NN, NN), dtype=self.ftype)
        A1 += csr_matrix((val, (J, I)), shape=(NN, NN), dtype=self.ftype)

        val = np.broadcast_to(ry**2*(1 - 2*theta), (NN-n1, ))
        I = k[:, 1:].flat
        J = k[:, 0:-1].flat
        A1 += csr_matrix((val, (I, J)), shape=(NN, NN), dtype=self.ftype)
        A1 += csr_matrix((val, (J, I)), shape=(NN, NN), dtype=self.ftype)
        
        val = np.broadcast_to(rx**2*theta, (NN-n1, ))
        I = k[1:, :].flat
        J = k[0:-1, :].flat
        A2 += csr_matrix((val, (I, J)), shape=(NN, NN), dtype=self.ftype)
        A2 += csr_matrix((val, (J, I)), shape=(NN, NN), dtype=self.ftype)

        val = np.broadcast_to(ry**2*theta, (NN-n0, ))
        I = k[:, 1:].flat
        J = k[:, 0:-1].flat
        A2 += csr_matrix((val, (I, J)), shape=(NN, NN), dtype=self.ftype)
        A2 += csr_matrix((val, (J, I)), shape=(NN, NN), dtype=self.ftype)

        return A0, A1, A2

    ## @ingroup FDMInterface
    def fast_sweeping_method(self, phi0):
        """
        @brief 均匀网格上的 fast sweeping method
        @param[in] phi 是一个离散的水平集函数

        @note 注意，我们这里假设 x 和 y 方向剖分的段数相等
        """
        m = 2
        nx = self.ds.nx
        ny = self.ds.ny
        k = nx/ny
        ns = ny
        h = self.h[0]

        phi = self.function(ex=1)
        isNearNode = self.function(dtype=np.bool_, ex=1)

        # 把水平集函数转化为离散的网格函数
        node = self.entity('node')
        phi[1:-1, 1:-1] = phi0
        sign = np.sign(phi[1:-1, 1:-1])

        # 标记界面附近的点
        isNearNode[1:-1, 1:-1] = np.abs(phi[1:-1, 1:-1]) < 2*h
        lsfun = UniformMesh2dFunction(self, phi[1:-1, 1:-1])
        _, d = lsfun.project(node[isNearNode[1:-1, 1:-1]])
        phi[isNearNode] = np.abs(d) #界面附近的点用精确值
        phi[~isNearNode] = m  # 其它点用一个比较大的值

        a = np.zeros(ns+1, dtype=np.float64)
        b = np.zeros(ns+1, dtype=np.float64)
        c = np.zeros(ns+1, dtype=np.float64)
        d = np.zeros(int(k*ns+1), dtype=np.float64)
        e = np.zeros(int(k*ns+1), dtype=np.float64)
        f = np.zeros(int(k*ns+1), dtype=np.float64)

        n = 0
        for i in range(1, int(k*ns+2)):
            a[:] = np.minimum(phi[i-1, 1:-1], phi[i+1, 1:-1])
            b[:] = np.minimum(phi[i, 0:ns+1], phi[i, 2:])
            flag = np.abs(a-b) >= h
            c[flag] = np.minimum(a[flag], b[flag]) + h
            c[~flag] = (a[~flag] + b[~flag] + np.sqrt(2*h*h - (a[~flag] - b[~flag])**2))/2
            phi[i, 1:-1] = np.minimum(c, phi[i, 1:-1])
            n += 1

        for i in range(int(k*ns+1), 0, -1):
            a[:] = np.minimum(phi[i-1, 1:-1], phi[i+1, 1:-1])
            b[:] = np.minimum(phi[i, 0:ns+1], phi[i, 2:])
            flag = np.abs(a-b) >= h
            c[flag] = np.minimum(a[flag], b[flag]) + h
            c[~flag] = (a[~flag] + b[~flag] + np.sqrt(2*h*h - (a[~flag] - b[~flag])**2))/2
            phi[i, 1:-1] = np.minimum(c, phi[i, 1:-1])
            n += 1

        for j in range(1, ns+2):
            d[:] = np.minimum(phi[0:int(k*ns+1), j], phi[2:, j])
            e[:] = np.minimum(phi[1:-1, j-1], phi[1:-1, j+1])
            flag = np.abs(d-e) >= h
            f[flag] = np.minimum(d[flag], e[flag]) + h
            f[~flag] = (d[~flag] + e[~flag] + np.sqrt(2*h*h - (d[~flag] - e[~flag])**2))/2
            phi[1:-1, j] = np.minimum(f, phi[1:-1, j])
            n += 1

        for j in range(ns+1, 0, -1):
            d[:] = np.minimum(phi[0:int(k*ns+1), j], phi[2:, j])
            e[:] = np.minimum(phi[1:-1, j-1], phi[1:-1, j+1])
            flag = np.abs(d-e) >= h
            f[flag] = np.minimum(d[flag], e[flag]) + h
            f[~flag] = (d[~flag] + e[~flag] + np.sqrt(2*h*h - (d[~flag] - e[~flag])**2))/2
            phi[1:-1, j] = np.minimum(f, phi[1:-1, j])
            n += 1

        return sign*phi[1:-1, 1:-1]

    ## @ingroup FEMInterface
    def geo_dimension(self):
        """
        @brief Get the geometry dimension of the mesh.

        @return The geometry dimension (2 for 2D mesh).
        """
        return 2

    ## @ingroup FEMInterface
    def top_dimension(self):
        """
        @brief Get the topological dimension of the mesh.

        @return The topological dimension (2 for 2D mesh).
        """
        return 2

    ## @ingroup FEMInterface
    def integrator(self, q, etype='cell'):
        qf = GaussLegendreQuadrature(q)
        if etype in {'cell', 2}:
            return TensorProductQuadrature((qf, qf)) 
        elif etype in {'edge', 'face', 1}:
            return qf 

    ## @ingroup FEMInterface
    def bc_to_point(self, bc, index=np.s_[:]):
        pass

    ## @ingroup FEMInterface
    def entity(self, etype):
        """
        @brief Get the entity (either cell or node) based on the given entity type.

        @param[in] etype The type of entity, either 'cell', 2, 'edge', 'face' or 1, `node', 0.

        @return The cell, edeg, face, or node array based on the input entity type.

        @throws ValueError if the given etype is invalid.
        """
        if etype in {'cell', 2}:
            return self.ds.cell
        elif etype in {'edge', 'face', 1}:
            return self.ds.edge
        elif etype in {'node', 0}:
            return self.node.reshape(-1, 2)
        else:
            raise ValueError("`etype` is wrong!")

    ## @ingroup FEMInterface
    def entity_barycenter(self, etype, index=np.s_[:]):
        """
        @brief: Get the entity (cell, {face, edge}, or  node) based on the given entity type.
        @param[in] etype: The type of entity can be 'cell', 2, 'face', 'edge',
        1, 'node', or 0.
        @return: The cell or node array based on the input entity type.
        @throws ValueError if the given etype is invalid.
        """
        if etype in {'cell', 2}:
            return self.cell_barycenter().reshape(-1, 2)
        elif etype in {'edge', 'face', 1}:
            bcx, bcy = self.edge_barycenter()
            return np.concatenate((bcx.reshape(-1, 2), bcy.reshape(-1, 2)), axis=0)
        elif etype in {'node', 0}:
            return self.node.reshape(-1, 2)
        else:
            raise ValueError('the entity type `{etype}` is not correct!')

    ## @ingroup FEMInterface
    #def entity_measure(self, etype):
        #"""
        #@brief
        #"""
        #pass

    ## @ingroup FEMInterface
    def multi_index_matrix(self, p, etype=1):
        pass

    ## @ingroup FEMInterface
    def shape_function(self, bc, p=1):
        pass

    ## @ingroup FEMInterface
    def grad_shape_function(self, bc, p=1):
        pass

    ## @ingroup FEMInterface
    def number_of_local_ipoints(self, p, iptype='cell'):
        pass

    ## @ingroup FEMInterface
    def number_of_global_ipoints(self, p):
        pass

    ## @ingroup FEMInterface
    def interpolation_points(self, p):
        pass

    ## @ingroup FEMInterface
    def node_to_ipoint(self, p):
        pass

    ## @ingroup FEMInterface
    def edge_to_ipoint(self, p):
        pass

    ## @ingroup FEMInterface
    def face_to_ipoint(self, p):
        pass

    ## @ingroup FEMInterface
    def cell_to_ipoint(self, p):
        pass

    def t2sidx(self):
        """
        @brief 已知结构三角形网格点的值，将其排列到结构四边形网格上
        @example a[s2tidx] = uh
        """
        snx = self.ds.nx
        sny = self.ds.ny
        idx1= np.arange(0,sny+1,2)+np.arange(0,(sny+1)*(snx+1),2*(sny+1)).reshape(-1,1)
        idx1 = idx1.flatten()
        a = np.array([1,sny+1,sny+2])
        b = np.arange(0,sny,2).reshape(-1,1)
        c = np.append(a+b,[(sny+1)*2-1])
        e = np.arange(0,(sny+1)*snx,2*(sny+1)).reshape(-1,1)
        idx2 = (e+c).flatten()
        idx3  = np.arange((sny+1)*snx+1,(snx+1)*(sny+1),2)
        idx = np.r_[idx1,idx2,idx3]
        return idx

    def  s2tidx(self):
        """
        @brief 已知结构四边形网格点的值，将其排列到结构三角形网格上
        @example a[s2tidx] = uh
        """
        tnx = int(self.ds.nx/2)
        tny = int(self.ds.ny/2)
        a = np.arange(tny+1)
        b = 3*np.arange(tny).reshape(-1,1)+(tnx+1)*(tny+1)
        idx1 = np.zeros((tnx+1,2*tny+1))#sny+1
        idx1[:,0::2] = a+np.arange(tnx+1).reshape(-1,1)*(tny+1)
        idx1[:,1::2] = b.flatten()+np.arange(tnx+1).reshape(-1,1)*(2*tny+1+tny)
        idx1[-1,1::2] = np.arange((2*tnx+1)*(2*tny+1)-tny,(2*tnx+1)*(2*tny+1))
        c = np.array([(tnx+1)*(tny+1)+1,(tnx+1)*(tny+1)+2])
        d = np.arange(tny)*3
        d = 3*np.arange(tny).reshape(-1,1)+c
        e = np.append(d.flatten(),[d.flatten()[-1]+1])
        idx2 = np.arange(tnx).reshape(-1,1)*(2*tny+1+tny)+e

        idx = np.c_[idx1[:tnx],idx2]
        idx = np.append(idx.flatten(),[idx1[-1,:]])
        idx = idx.astype(int)
        return idx

    def data_edge_to_cell(self, Ex, Ey):
        """
        @brief 把定义在边上的数组转换到单元上
        """
        dx = self.function(etype='cell')
        dy = self.function(etype='cell')

        dx[:] = (Ex[:, :-1] + Ex[:, 1:])/2.0
        dy[:] = (Ey[:-1, :] + Ey[1:, :])/2.0

        return dx, dy

    def function_remap(self, tmesh, p=2):
        """
        @brief 获取结构三角形和结构四边形网格上的自由度映射关系

        @example
        phi.flat[idxMap] = uh
        """
        nx = self.ds.nx
        ny = self.ds.ny

        NN = self.number_of_nodes()
        idxMap = np.arange(NN)

        idx = np.arange(0, nx*(ny+1), 2*(ny+1)).reshape(-1, 1) + np.arange(0,
                ny+1, 2)
        idxMap[idx] = range(tmesh.number_of_nodes())

        return idxMap


class UniformMesh2dFunction():
    def __init__(self, mesh, f):
        self.mesh = mesh # (nx+1, ny+1)
        self.f = f   # (nx+1, ny+1)
        self.fx, self.fy = mesh.gradient(f)

    def __call__(self, p):
        mesh = self.mesh
        F = mesh.value(p, self.f)
        return F

    def value(self, p):
        mesh = self.mesh
        F = mesh.value(p, self.f)
        return F

    def gradient(self, p):
        mesh = self.mesh
        fx = self.fx
        fy = self.fy
        gf = np.zeros_like(p)
        gf[..., 0] = mesh.value(p, fx)
        gf[..., 1] = mesh.value(p, fy)
        return gf

    def project(self, p):
        """
        @brief 把曲线附近的点投影到曲线上
        """
        p, d = project(self, p, maxit=200, tol=1e-8, returnd=True)
        return p, d<|MERGE_RESOLUTION|>--- conflicted
+++ resolved
@@ -795,39 +795,6 @@
 
 
     ## @ingroup FDMInterface
-<<<<<<< HEAD
-    def wave_operator_explicity(self, tau, a=1): 
-        """
-        @brief 用显格式求解波动方程
-        """
-        rx = a*tau/self.h[0]
-        ry = a*tau/self.h[1]
-
-        NN = self.number_of_nodes()
-        n0 = self.nx + 1
-        n1 = self.ny + 1
-        k = np.arange(NN).reshape(n0, n1)
-
-        A = diags([2*(1 -  rx**2 - ry**2)], [0], shape=(NN, NN), format='csr')
-
-        val = np.broadcast_to(rx**2, (NN - n1,))
-        I = k[1:, :].flat
-        J = k[0:-1, :].flat
-        A += csr_matrix((val, (I, J)), shape=(NN, NN), dtype=self.ftype)
-        A += csr_matrix((val, (J, I)), shape=(NN, NN), dtype=self.ftype)
-
-        val = np.broadcast_to(ry**2, (NN - n0, ))
-        I = k[:, 1:].flat
-        J = k[:, 0:-1].flat
-        A += csr_matrix((val, (I, J)), shape=(NN, NN), dtype=self.ftype)
-        A += csr_matrix((val, (J, I)), shape=(NN, NN), dtype=self.ftype)
-
-        return A
-
-
-    ## @ingroup FDMInterface
-=======
->>>>>>> a0586e89
     def wave_operator_theta(self, tau, a=1, theta=0.5):
         """
         @brief 生成波动方程的离散矩阵
