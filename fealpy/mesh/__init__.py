'''
mesh
====

This module provide mesh 

'''

from .TriangleMesh import TriangleMesh, TriangleMeshWithInfinityNode
from .PolygonMesh import PolygonMesh
from .HalfEdgePolygonMesh import HalfEdgePolygonMesh
from .HalfEdgeMesh import HalfEdgeMesh
from .HalfEdgeDomain import HalfEdgeDomain
from .QuadrangleMesh import QuadrangleMesh
from .TetrahedronMesh import TetrahedronMesh
#from .HalfFacePolyhedronMesh import HalfFacePolyhedronMesh
from .IntervalMesh import IntervalMesh
from .StructureIntervalMesh import StructureIntervalMesh
from .StructureQuadMesh import StructureQuadMesh
from .StructureHexMesh import StructureHexMesh
from .SurfaceTriangleMesh import SurfaceTriangleMesh
from .PrismMesh import PrismMesh
from .CVTPMesher import CVTPMesher
from .ATriMesher import ATriMesher
from .MeshFactory import MeshFactory

from .Tritree import Tritree
from .Quadtree import Quadtree
from .Octree import Octree

from .QuadtreeForest import QuadtreeMesh, QuadtreeForest

from .simple_mesh_generator import *

from .distmesh import DistMesh2d
from .mesh_tools import *

from .meshio import load_mat_mesh

from .HalfEdgeMesh2d import HalfEdgeMesh2d
<<<<<<< HEAD
#from .HalfEdgeMesh3d import HalfEdgeMesh3d
=======
from .HalfEdgeMesh3d import HalfEdgeMesh3d

from .PolyFileReader import PolyFileReader
from .InpFileReader import InpFileReader
>>>>>>> 6812c1c0
<|MERGE_RESOLUTION|>--- conflicted
+++ resolved
@@ -38,11 +38,7 @@
 from .meshio import load_mat_mesh
 
 from .HalfEdgeMesh2d import HalfEdgeMesh2d
-<<<<<<< HEAD
 #from .HalfEdgeMesh3d import HalfEdgeMesh3d
-=======
-from .HalfEdgeMesh3d import HalfEdgeMesh3d
 
 from .PolyFileReader import PolyFileReader
 from .InpFileReader import InpFileReader
->>>>>>> 6812c1c0
