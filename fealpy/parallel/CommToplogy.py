--- conflicted
+++ resolved
@@ -1,8 +1,4 @@
 import numpy as np
-<<<<<<< HEAD
-from .ParaArray import ParaArray
-=======
->>>>>>> ab78e3d5
 
 class CommToplogy():
     """
